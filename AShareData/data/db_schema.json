--- conflicted
+++ resolved
@@ -575,8 +575,7 @@
 		"转股起始日": "datetime",
 		"转股截止日": "datetime",
 		"初始转股价": "float",
-<<<<<<< HEAD
-		"到期赎回价格(含税)": "float" 
+		"到期赎回价格(含税)": "float"
 	},
 	"基金列表": {
 		"ID": "varchar",
@@ -591,8 +590,5 @@
 		"管理费": "float",
 		"托管费": "float",
 		"投资风格": "varchar"
-=======
-		"到期赎回价格(含税)": "float"
->>>>>>> 5390b429
 	}
 }